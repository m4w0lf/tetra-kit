--- conflicted
+++ resolved
@@ -894,18 +894,14 @@
     Pdu sdu;
 
     // in case of NULL pdu, the length shall be 16 bits
-<<<<<<< HEAD
-    int32_t sdu_length = decodeLength(length) * 8 - (int32_t)pos;
-=======
     if (! (*fragmentedPacketFlag))                                              // FIXME to check
     {
         *pduSizeInMac = decodeLength(length) * 8;
     }
 
-    int32_t sdu_length = (int32_t)decodeLength(length) * 8 - (int32_t)pos;
->>>>>>> c6b43a21
-
-    if (sdu_length > 0)
+    int32_t sduLength = (int32_t)decodeLength(length) * 8 - (int32_t)pos;
+
+    if (sduLength > 0)
     {
         // longest recommended size for TM_SDU 1106 bits = 133 bytes (with FCS) or 137 bytes (without FCS)
         // length includes MAC PDU header + TM_SDU length
@@ -917,7 +913,7 @@
         }
         else
         {
-            sdu = Pdu(pdu, pos, sdu_length);
+            sdu = Pdu(pdu, pos, sduLength);
         }
     }
 
